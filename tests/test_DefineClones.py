--- conflicted
+++ resolved
@@ -1,23 +1,6 @@
 """
 Unit tests for DefineClones
 """
-<<<<<<< HEAD
-
-__author__    = 'Jason Anthony Vander Heiden'
-__copyright__ = 'Copyright 2014 Kleinstein Lab, Yale University. All rights reserved.'
-__license__   = 'Creative Commons Attribution-NonCommercial-ShareAlike 3.0 Unported'
-__version__   = '0.2.1'
-__date__      = '2015.04.29'
-
-# Imports
-import time, unittest, os
-from DbCore import IgRecord
-import DefineClones as mod
-
-# Globals
-data_path = os.path.join(os.path.dirname(os.path.realpath(__file__)), 'data')
-model_path = os.path.join(os.path.dirname(os.path.realpath(__file__)), os.pardir, 'models')
-=======
 # Info
 __author__ = 'Jason Anthony Vander Heiden'
 from changeo import __version__, __date__
@@ -39,7 +22,6 @@
 sys.path.append(os.path.join(test_path, os.pardir, 'bin'))
 import DefineClones
 
->>>>>>> 5c15aff5
 
 class Test_DefineClones(unittest.TestCase):
     def setUp(self):
@@ -93,13 +75,8 @@
         # results = prof.runcall(DefineClones.distanceClones, self.records, model='hs5f', distance=1.0, dist_mat=self.dist_mat)
         # prof.dump_stats('hs5f-unit-test-dict.prof')
 
-<<<<<<< HEAD
-        # hs5f
-        results = mod.distanceClones(self.records, model='hs5f', distance=0.1)
-=======
         # hs5f model
         results = DefineClones.distanceClones(self.records, model='hs5f', distance=0.1)
->>>>>>> 5c15aff5
         results = {k: sorted(v, key=lambda x: x.id) for k, v in results.iteritems()}
         print 'MODEL> hs5f'
         for k, v in results.iteritems():
@@ -108,13 +85,8 @@
 
         self.assertEqual(sorted(self.clones.values()), sorted(results.values()))
 
-<<<<<<< HEAD
-        # m1n
-        results = mod.distanceClones(self.records, model='m1n', distance=10, norm='none')
-=======
         # m1n model
         results = DefineClones.distanceClones(self.records, model='m1n', distance=10.0, norm='none')
->>>>>>> 5c15aff5
         results = {k: sorted(v, key=lambda x: x.id) for k, v in results.iteritems()}
         print 'MODEL> m1n'
         for k, v in results.iteritems():
@@ -122,13 +94,8 @@
                 print '  CLONE-%i> %s' % (k, s.id)
         self.assertEqual(sorted(self.clones.values()), sorted(results.values()))
 
-<<<<<<< HEAD
-        # hs1f
-        results = mod.distanceClones(self.records, model='hs1f', distance=0.25)
-=======
         # hs1f model
         results = DefineClones.distanceClones(self.records, model='hs1f', distance=0.25)
->>>>>>> 5c15aff5
         results = {k: sorted(v, key=lambda x: x.id) for k, v in results.iteritems()}
         print 'MODEL> hs1f'
         for k, v in results.iteritems():
@@ -136,13 +103,8 @@
                 print '  CLONE-%i> %s' % (k, s.id)
         self.assertEqual(sorted(self.clones.values()), sorted(results.values()))
 
-<<<<<<< HEAD
-        # aa
-        results = mod.distanceClones(self.records, model='aa', distance=3.0, norm='none')
-=======
         # aa model
         results = DefineClones.distanceClones(self.records, model='aa', distance=3.0, norm='none')
->>>>>>> 5c15aff5
         results = {k: sorted(v, key=lambda x: x.id) for k, v in results.iteritems()}
         print 'MODEL> aa'
         for k, v in results.iteritems():
@@ -151,13 +113,8 @@
 
         self.assertEqual(sorted(self.clones.values()), sorted(results.values()))
 
-<<<<<<< HEAD
-         # ham
-        results = mod.distanceClones(self.records, model='ham', distance=9.0, norm='none')
-=======
          # ham model
         results = DefineClones.distanceClones(self.records, model='ham', distance=9.0, norm='none')
->>>>>>> 5c15aff5
         results = {k: sorted(v, key=lambda x: x.id) for k, v in results.iteritems()}
         print 'MODEL> ham'
         for k, v in results.iteritems():
