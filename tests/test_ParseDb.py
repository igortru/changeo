--- conflicted
+++ resolved
@@ -1,18 +1,10 @@
 """
 Unit tests for ParseDb
 """
-<<<<<<< HEAD
 
-__author__    = 'Jason Anthony Vander Heiden'
-__copyright__ = 'Copyright 2014 Kleinstein Lab, Yale University. All rights reserved.'
-__license__   = 'Creative Commons Attribution-NonCommercial-ShareAlike 3.0 Unported'
-__version__   = '0.2.1'
-__date__      = '2014.11.26'
-=======
 # Info
 __author__ = 'Jason Anthony Vander Heiden'
 from changeo import __version__, __date__
->>>>>>> 5c15aff5
 
 # Imports
 import os
