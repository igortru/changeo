"""
Alignment tool parsing functions
"""
# Info
__author__ = 'Namita Gupta, Jason Anthony Vander Heiden, Scott Christley'
from changeo import __version__, __date__

# Imports
import csv
import re
import sys
from itertools import chain, groupby
from Bio.Seq import Seq
from Bio.Alphabet import IUPAC

# Presto and changeo imports
from presto.IO import readSeqFile
from changeo.Receptor import ChangeoSchema, AIRRSchema, Receptor, parseAllele, \
                             v_allele_regex, d_allele_regex, j_allele_regex


class ChangeoReader:
    """
    An iterator to read and parse Change-O formatted data.
    """
    @property
    def fields(self):
        """
        Get list fields

        Returns:
          list : field names
        """
        return self.reader.fieldnames

    @staticmethod
    def _receptor(record):
        """
        Parses a dictionary of fields in the Change-O to a Receptor object

        Arguments:
          record : dict with fields and values in the Change-O format

        Returns:
          dict : a parsed dict
        """
        # Parse fields
        result = {}
        for k, v in record.items():
            k = ChangeoSchema.asReceptor(k)
            result[k] = v

        return Receptor(result)

    def __init__(self, handle, receptor=True):
        """
        Initializer

        Arguments:
          handle : handle to an open Change-O formatted file
          receptor : if True (default) iteration returns a Receptor object, otherwise it returns a dictionary.

        Returns:
          changeo.Parsers.ChangeoReader
        """
        # Arguments
        self.handle = handle
        self.receptor = receptor
        self.reader = csv.DictReader(self.handle, dialect='excel-tab')
        self.reader.fieldnames = [n.strip().upper() for n in self.reader.fieldnames]

    def __iter__(self):
        """
        Iterator initializer.

        Returns:
          changeo.Parsers.ChangeoReader
        """
        return self

    def __next__(self):
        """
        Next method.

        Returns:
          changeo.Receptor.Receptor : Parsed Change-O data
        """
        # Get next row from reader iterator
        try:
            row = next(self.reader)
        except StopIteration:
            self.handle.close()
            raise StopIteration

        # Parse row
        if self.receptor:
            return ChangeoReader._receptor(row)
        else:
            return row


class ChangeoWriter:
    """
    Writes Change-O formatted data.
    """
    @staticmethod
    def _parseReceptor(record):
        """
        Parses a Receptor object to a Change-O dictionary

        Arguments:
          record : dict with fields and values in the Receptor format

        Returns:
          dict : a parsed dict
        """
        row = record.toDict()
        # Parse known fields
        result = {}
        for k, v in row.items():
            k = ChangeoSchema.asChangeo(k)
            result[k] = v

        return result

    def __init__(self, handle, fields=ChangeoSchema.fields(), header=True):
        """
        Initializer

        Arguments:
          handle : handle to an open output file
          fields : list of output field names
          header : if True write the header on initialization.

        Returns:
          changeo.Parsers.ChangeoWriter
        """
        # Arguments
        self.handle = handle
        self.fields = [n.strip().upper() for n in fields]
        self.writer = csv.DictWriter(self.handle, fieldnames=self.fields,
                                     dialect='excel-tab', extrasaction='ignore')
        if header:
            self.writeHeader()

    def writeHeader(self):
            """
            Writes the header

            Returns:
              None
            """
            self.writer.writeheader()

    def writeDict(self, record):
            """
            Writes a row from a Change-O dictionary

            Arguments:
              record : Change-O dictionary of row data

            Returns:
              None
            """
            self.writer.writerow(record)

    def writeReceptor(self, record):
            """
            Writes a row from a Receptor object

            Arguments:
              record : a changeo.Receptor.Receptor object to write

            Returns:
              None
            """
            row = ChangeoWriter._parseReceptor(record)
            self.writer.writerow(row)


class AIRRReader:
    """
    An iterator to read and parse AIRR formatted data.
    """
    @property
    def fields(self):
        """
        Get list fields

        Returns:
          list : field names
        """
        return self.reader._inputFieldNames

    @staticmethod
    def _receptor(record):
        """
        Parses a dictionary of fields in the AIRR to a Receptor object

        Arguments:
          record : dict with fields and values in the AIRR format

        Returns:
          dict : a parsed dict
        """
        # Parse fields
        result = {}
        for k, v in record.items():
            # Convert start positions to 0-based
            k = AIRRSchema.asReceptor(k)
            if v is not None and v != '' and k in AIRRSchema._start:
                v = str(int(v) + 1)
            result[k] = v

        for k in AIRRSchema._end:
            if k in result and result[k] is not None:
                start, length = AIRRSchema._end[k]
                result[length] = int(result[k]) - int(result[start]) + 1

        return Receptor(result)

    def __init__(self, handle, receptor=True):
        """
        Initializer

        Arguments:
          handle : handle to an open AIRR formatted file
          receptor : if True (default) iteration returns a Receptor object, otherwise it returns a dictionary.

        Returns:
          changeo.Parsers.AIRRReader
        """
        # Arguments
        self.handle = handle
        self.receptor = receptor

        # Import AIRR standard library
        try:
            import airr
            #from airr.specs import rearrangements
        except ImportError:
            sys.exit('AIRR standard library is not available.')

        # Define reader
        self.reader = airr.read(handle=handle, debug=False)

    def __iter__(self):
        """
        Iterator initializer.

        Returns:
          changeo.Parsers.AIRRReader
        """
        return self

    def __next__(self):
        """
        Next method.

        Returns:
          changeo.Receptor.Receptor : Parsed Change-O data
        """
        # Get next row from reader iterator
        try:
            row = next(self.reader)
        except StopIteration:
            self.handle.close()
            raise StopIteration

        # Parse row
        if self.receptor:
            return AIRRReader._receptor(row)
        else:
            return row


class AIRRWriter:
    """
    Writes AIRR formatted data.
    """
    @staticmethod
    def _parseReceptor(record):
        """
        Parses a Receptor object to an AIRR dictionary

        Arguments:
          record : dict with fields and values in the Receptor format

        Returns:
          dict : a parsed dict
        """
        result = {}
        row = record.toDict()
        for k, v in row.items():
            # Convert start positions to 0-based
            if v is not None and v != '' and k in AIRRSchema._start:
                v = str(int(v) - 1)
            # Convert field names
            k = AIRRSchema.asAIRR(k, False)
            result[k] = v

        return result

    def __init__(self, handle, fields=AIRRSchema.fields()):
        """
        Initializer

        Arguments:
          handle : handle to an open output file
          fields : list of output field names

        Returns:
          changeo.Parsers.AIRRWriter
        """
        # Arguments
        self.handle = handle

        # Import AIRR standard library
        try:
            import airr
            #from airr.specs import rearrangements
        except ImportError:
            sys.exit('AIRR standard library is not available.')

        # Define writer
        self.writer = airr.create(handle=handle, debug=False)
        # TODO: we really want to tell AIRR about all the fields here
        fields = [f.lower() for f in fields]
        self.writer.addFields('changeo', fields)

    def writeReceptor(self, record):
            """
            Writes a row from a Receptor object

            Arguments:
              record : a changeo.Receptor object to write

            Returns:
              None
            """
            row = AIRRWriter._parseReceptor(record)
            # TODO: define any additional fields before writing first row
            # if not self.writer.wroteMetadata:
            #     self.writer.addFields("changeo", row.keys())
            #print('\n===== RECORD START =====\n')
            #for k, v in row.items(): print(k, v)
            self.writer.write(row)


class IMGTReader:
    """
    An iterator to read and parse IMGT output files.
    """
    @property
    def fields(self):
        """
        List of ordered output field names.
        """
        return self._fields


    def __init__(self, summary, gapped, ntseq, junction, receptor=True):
        """
        Initializer

        Arguments:
          summary : handle to an open '1_Summary' IMGT/HighV-QUEST output file.
          gapped : handle to an open '2_IMGT-gapped-nt-sequences' IMGT/HighV-QUEST output file.
          ntseq: handle to an open '3_Nt-sequences' IMGT/HighV-QUEST output file.
          junction : handle to an open '6_Junction' IMGT/HighV-QUEST output file.
          receptor : if True (default) iteration returns an Receptor object, otherwise it returns a dictionary.

        Returns:
          change.Parsers.IMGTReader
        """
        # Arguments
        self.summary = summary
        self.gapped = gapped
        self.ntseq = ntseq
        self.junction = junction
        self.receptor = receptor

        # Define field list
        self._fields = ChangeoSchema.core_fields
        self._fields.extend(ChangeoSchema.region_fields)
        self._fields.extend(ChangeoSchema.junction_fields)
        self._fields.extend(ChangeoSchema.imgt_score_fields)

        # Open readers
        readers = [csv.DictReader(self.summary, delimiter='\t'),
                   csv.DictReader(self.gapped, delimiter='\t'),
                   csv.DictReader(self.ntseq, delimiter='\t'),
                   csv.DictReader(self.junction, delimiter='\t')]
        self.records = zip(*readers)

    @staticmethod
    def _parseFunctionality(summary):
        """
        Parse functionality information

        Arguments:
          summary : dictionary containing one row of the '1_Summary' file.

        Returns:
          dict : database entries for functionality information.
        """
        # Correct for new functionality column names
        if 'Functionality' not in summary:
            summary['Functionality'] = summary['V-DOMAIN Functionality']
            summary['Functionality comment'] = summary['V-DOMAIN Functionality comment']

        # Functionality parser
        def _functional():
            x = summary['Functionality']
            if x.startswith('productive'):
                return 'T'
            elif x.startswith('unproductive'):
                return 'F'
            else:
                return None

        # Junction frame parser
        def _inframe():
            x = summary['JUNCTION frame']
            return {'in-frame': 'T', 'out-of-frame': 'F'}.get(x, None)

        # Stop codon parser
        def _stop():
            x = summary['Functionality comment']
            return 'T' if 'stop codon' in x else 'F'

        # Mutated invariant parser
        def _invariant():
            x = summary['Functionality comment']
            y = summary['V-REGION potential ins/del']
            return 'T' if ('missing' in x) or ('missing' in y) else 'F'

        # Mutated invariant parser
        def _indels():
            x = summary['V-REGION potential ins/del']
            y = summary['V-REGION insertions']
            z = summary['V-REGION deletions']
            return 'T' if any([x, y, z]) else 'F'

        result = {}
        # Parse functionality information
        if 'No results' not in summary['Functionality']:
            result['FUNCTIONAL'] = _functional()
            result['IN_FRAME'] = _inframe()
            result['STOP'] = _stop()
            result['MUTATED_INVARIANT'] = _invariant()
            result['INDELS'] = _indels()

        return result


    @staticmethod
    def _parseGenes(summary):
        """
        Parse gene calls

        Arguments:
          summary : dictionary containing one row of the '1_Summary' file.

        Returns:
          dict : database entries for gene calls.
        """
        clean_regex = re.compile('(,)|(\(see comment\))')
        delim_regex = re.compile('\sor\s')

        # Gene calls
        result = {}
        v_call = summary['V-GENE and allele']
        d_call = summary['D-GENE and allele']
        j_call = summary['J-GENE and allele']
        result['V_CALL'] = delim_regex.sub(',', clean_regex.sub('', v_call)) if v_call else None
        result['D_CALL'] = delim_regex.sub(',', clean_regex.sub('', d_call)) if d_call else None
        result['J_CALL'] = delim_regex.sub(',', clean_regex.sub('', j_call)) if j_call else None

        return result


    @staticmethod
    def _parseSequences(gapped, ntseq):
        """
        Parses full length V(D)J sequences

        Arguments:
          gapped : dictionary containing one row of the '2_IMGT-gapped-nt-sequences' file.
          ntseq: dictionary containing one row of the '3_Nt-sequences' file.

        Returns:
          dict : database entries for fill length V(D)J sequences.
        """
        result = {}
        # Extract ungapped sequences
        if ntseq['V-D-J-REGION']:
            result['SEQUENCE_VDJ'] = ntseq['V-D-J-REGION']
        elif ntseq['V-J-REGION']:
            result['SEQUENCE_VDJ'] = ntseq['V-J-REGION']
        else:
            result['SEQUENCE_VDJ'] = ntseq['V-REGION']
        # Extract gapped sequences
        if gapped['V-D-J-REGION']:
            result['SEQUENCE_IMGT'] = gapped['V-D-J-REGION']
        elif gapped['V-J-REGION']:
            result['SEQUENCE_IMGT'] = gapped['V-J-REGION']
        else:
            result['SEQUENCE_IMGT'] = gapped['V-REGION']

        return result


    @staticmethod
    def _parseVPos(gapped, ntseq):
        """
        Parses V alignment positions

        Arguments:
          gapped : dictionary containing one row of the '2_IMGT-gapped-nt-sequences' file.
          ntseq: dictionary containing one row of the '3_Nt-sequences' file.

        Returns:
          dict : database entries for V query and germline alignment positions.
        """
        result = {}
        result['V_SEQ_START'] = ntseq['V-REGION start']
        result['V_SEQ_LENGTH'] = len(ntseq['V-REGION']) if ntseq['V-REGION'] else 0
        result['V_GERM_START_IMGT'] = 1
        result['V_GERM_LENGTH_IMGT'] = len(gapped['V-REGION']) if gapped['V-REGION'] else 0

        return result


    @staticmethod
    def _parseJuncPos(junction, db):
        """
        Parses junction N/P and D alignment positions

        Arguments:
          junction : dictionary containing one row of the '6_Junction' file.
          db : database containing V alignment information.

        Returns:
          dict : database entries for junction, N/P and D region alignment positions.
        """
        v_start = db['V_SEQ_START']
        v_length = db['V_SEQ_LENGTH']

        # First N/P length
        def _np1():
            nb = [junction['P3\'V-nt nb'],
                  junction['N-REGION-nt nb'],
                  junction['N1-REGION-nt nb'],
                  junction['P5\'D-nt nb']]
            return sum(int(i) for i in nb if i)

        # D start
        def _dstart():
            nb = [v_start,
                  v_length,
                  junction['P3\'V-nt nb'],
                  junction['N-REGION-nt nb'],
                  junction['N1-REGION-nt nb'],
                  junction['P5\'D-nt nb']]
            return sum(int(i) for i in nb if i)

        # Second N/P length
        def _np2():
            nb = [junction['P3\'D-nt nb'],
                  junction['N2-REGION-nt nb'],
                  junction['P5\'J-nt nb']]
            return sum(int(i) for i in nb if i)

        result = {}
        # Junction sequence
        result['JUNCTION'] = junction['JUNCTION']
        result['JUNCTION_AA'] = junction['JUNCTION (AA)']
        result['JUNCTION_LENGTH'] = len(junction['JUNCTION']) if junction['JUNCTION'] else 0

        # N/P and D alignment positions
        result['NP1_LENGTH'] = _np1()
        result['D_SEQ_START'] = _dstart()
        result['D_SEQ_LENGTH'] = int(junction['D-REGION-nt nb'] or 0)
        result['D_GERM_START'] = int(junction['5\'D-REGION trimmed-nt nb'] or 0) + 1
        result['D_GERM_LENGTH'] = int(junction['D-REGION-nt nb'] or 0)
        result['NP2_LENGTH'] = _np2()

        return result


    @staticmethod
    def _parseJPos(gapped, ntseq, junction, db):
        """
        Parses J alignment positions

        Arguments:
          gapped : dictionary containing one row of the '2_IMGT-gapped-nt-sequences' file.
          ntseq: dictionary containing one row of the '3_Nt-sequences' file.
          junction : dictionary containing one row of the '6_Junction' file.
          db : database containing V, N/P and D alignment information.

        Returns:
          dict : database entries for J region alignment positions.
        """
        # J start
        def _jstart():
            nb = [db['V_SEQ_START'],
                  db['V_SEQ_LENGTH'],
                  db['NP1_LENGTH'],
                  db['D_SEQ_LENGTH'],
                  db['NP2_LENGTH']]
            return sum(int(i) for i in nb if i)

        # J region alignment positions
        result = {}
        result['J_SEQ_START'] = _jstart()
        result['J_SEQ_LENGTH'] = len(ntseq['J-REGION']) if ntseq['J-REGION'] else 0
        result['J_GERM_START'] = int(junction['5\'J-REGION trimmed-nt nb'] or 0) + 1
        result['J_GERM_LENGTH'] = len(gapped['J-REGION']) if gapped['J-REGION'] else 0

        return result


    @staticmethod
    def _parseScores(summary):
        """
        Parse alignment scores

        Arguments:
          summary : dictionary containing one row of the '1_Summary' file.

        Returns:
          dict : database entries for alignment scores.
        """
        result = {}

        # V score
        try:  result['V_SCORE'] = float(summary['V-REGION score'])
        except (TypeError, ValueError):  result['V_SCORE'] = None
        # V identity
        try:  result['V_IDENTITY'] = float(summary['V-REGION identity %']) / 100.0
        except (TypeError, ValueError):  result['V_IDENTITY'] = 'None'
        # J score
        try:  result['J_SCORE'] = float(summary['J-REGION score'])
        except (TypeError, ValueError):  result['J_SCORE'] = None
        # J identity
        try:  result['J_IDENTITY'] = float(summary['J-REGION identity %']) / 100.0
        except (TypeError, ValueError):  result['J_IDENTITY'] = None

        return result


    @staticmethod
    def _parseJuncDetails(junction):
        """
        Parse detailed junction region information

        Arguments:
          junction : dictionary containing one row of the '6_Junction' file.

        Returns:
          dict : database entries for detailed D, N and P region information.
        """
        # D reading frame
        def _dframe():
            frame = None
            x = junction['D-REGION reading frame']
            if x:
                try:
                    frame = int(x)
                except ValueError:
                    m = re.search(r'reading frame ([0-9])', x).group(1)
                    frame = int(m)
            return frame

        # First N region length
        def _n1():
            nb = [junction['N-REGION-nt nb'], junction['N1-REGION-nt nb']]
            return sum(int(i) for i in nb if i)

        # D Frame and junction fields
        result = {}
        result['D_FRAME'] = _dframe()
        result['N1_LENGTH'] = _n1()
        result['N2_LENGTH'] = int(junction['N2-REGION-nt nb'] or 0)
        result['P3V_LENGTH'] = int(junction['P3\'V-nt nb'] or 0)
        result['P5D_LENGTH'] = int(junction['P5\'D-nt nb'] or 0)
        result['P3D_LENGTH'] = int(junction['P3\'D-nt nb'] or 0)
        result['P5J_LENGTH'] = int(junction['P5\'J-nt nb'] or 0)

        return result


    def parseRecord(self, summary, gapped, ntseq, junction):
        """
        Parses a single row from each IMTG file.

        Arguments:
          summary : dictionary containing one row of the '1_Summary' file.
          gapped : dictionary containing one row of the '2_IMGT-gapped-nt-sequences' file.
          ntseq : dictionary containing one row of the '3_Nt-sequences' file.
          junction : dictionary containing one row of the '6_Junction' file.

        Returns:
          dict : database entry for the row.
        """
        # Check that rows are syncronized
        id_set = [summary['Sequence ID'],
                  gapped['Sequence ID'],
                  ntseq['Sequence ID'],
                  junction['Sequence ID']]
        if len(set(id_set)) != 1:
            sys.exit('Error: IMGT files are corrupt starting with Summary file record %s' % id_set[0])

        # Initialize db with query ID and sequence
        db = {'SEQUENCE_ID': summary['Sequence ID'],
              'SEQUENCE_INPUT': summary['Sequence']}

        # Parse required fields
        db.update(IMGTReader._parseFunctionality(summary))
        db.update(IMGTReader._parseGenes(summary))
        db.update(IMGTReader._parseSequences(gapped, ntseq))
        db.update(IMGTReader._parseVPos(gapped, ntseq))
        db.update(IMGTReader._parseJuncPos(junction, db))
        db.update(IMGTReader._parseJPos(gapped, ntseq, junction, db))

        # Parse optional fields
        db.update(IMGTReader._parseScores(summary))
        db.update(getRegions(db))
        db.update(IMGTReader._parseJuncDetails(junction))

        return db


    def __iter__(self):
        """
        Iterator initializer.

        Returns:
          changeo.Parsers.IMGTReader
        """
        return self


    def __next__(self):
        """
        Next method.

        Returns:
          changeo.Receptor.Receptor : parsed IMGT/HighV-QUEST result as an Receptor (receptor=True) or dictionary (receptor=False).
        """
        # Get next set of records from dictionary readers
        try:
            summary, gapped, ntseq, junction = next(self.records)
        except StopIteration:
            raise StopIteration

        db = self.parseRecord(summary, gapped, ntseq, junction)

        if self.receptor:
            return Receptor(db)
        else:
            return db


class IgBLASTReader:
    """
    An iterator to read and parse IgBLAST output files
    """
    # IgBLAST extra summary fields
    _summary_fields = ['REV_COMP']

    @property
    def fields(self):
        """
        List of ordered output field names.
        """
        return self._fields

    def __init__(self, igblast, seq_dict, repo_dict, asis_calls=False, receptor=True):
        """
        Initializer.

        Arguments:
          igblast : handle to an open IgBLAST output file written with '-outfmt 7 std qseq sseq btop'.
          seq_dict : dictionary of query sequences;
                     sequence descriptions as keys with original query sequences as SeqRecord values.
          repo_dict : dictionary of IMGT gapped germline sequences.
          asis_calls : if True do not parse gene calls for allele names.
          receptor : if True (default) iteration returns an Receptor object, otherwise it returns a dictionary.

        Returns:
          changeo.Parsers.IgBLASTReader
        """
        # Arguments
        self.igblast = igblast
        self.seq_dict = seq_dict
        self.repo_dict = repo_dict
        self.asis_calls = asis_calls
        self.receptor = receptor

        # Define field list
        self._fields = ChangeoSchema.core_fields
        self._fields.extend(self._summary_fields)
        self._fields.extend(ChangeoSchema.region_fields)
        self._fields.extend(ChangeoSchema.igblast_score_fields)
        self._fields.extend(ChangeoSchema.igblast_cdr3_fields)

        # Define parsing blocks
        self.groups = groupby(self.igblast, lambda x: not re.match('# IGBLASTN', x))

    @staticmethod
    def _parseQueryChunk(chunk):
        """
        Parse query section

        Arguments:
          chunk : list of strings

        Returns:
          str : query identifier
        """
        # Extract query id from comments
        query = next((x for x in chunk if x.startswith('# Query:')))

        return query.replace('# Query: ', '', 1)


    @staticmethod
    def _parseSummaryChunk(chunk):
        """
        Parse summary section

        Args:
            chunk: list of strings

        Returns:
            dict : summary section.
        """
        # Mapping for field names in the summary section
        summary_map = {'Top V gene match': 'v_match',
                       'Top D gene match': 'd_match',
                       'Top J gene match': 'j_match',
                       'Chain type': 'chain',
                       'stop codon': 'stop',
                       'V-J frame': 'frame',
                       'Productive': 'productive',
                       'Strand': 'strand'}

        # Extract column names from comments
        f = next((x for x in chunk if x.startswith('# V-(D)-J rearrangement summary')))
        f = re.search('summary for query sequence \((.+)\)\.', f).group(1)
        columns = [summary_map[x.strip()] for x in f.split(',')]

        # Extract first row as a list
        row = next((x.split('\t') for x in chunk if not x.startswith('#')))

        # Populate template dictionary with parsed fields
        summary = {v: None for v in summary_map.values()}
        summary.update(dict(zip(columns, row)))

        return summary


    @staticmethod
    def _parseSubregionChunk(chunk):
        """
        Parse CDR3 sequences generated by IgBLAST

        Args:
          chunk: list of strings

        Returns:
          dict : nucleotide and amino acid CDR3 sequences
        """
        # Example:
        #   # Sub-region sequence details (nucleotide sequence, translation, start, end)
        #   CDR3  CAACAGTGGAGTAGTTACCCACGGACG QQWSSYPRT	248	287

        # Define column names
        cdr3_map = {'nucleotide sequence': 'CDR3_IGBLAST_NT',
                    'translation': 'CDR3_IGBLAST_AA',
                    'start': 'CDR3_IGBLAST_START',
                    'end': 'CDR3_IGBLAST_END'}
 
        # Extract column names from comments
        f = next((x for x in chunk if x.startswith('# Sub-region sequence details')))
        f = re.search('sequence details \((.+)\)', f).group(1)
        columns = [cdr3_map[x.strip()] for x in f.split(',')]

        # Extract first CDR3 as a list and remove the CDR3 label
        rows = next((x.split('\t') for x in chunk if x.startswith('CDR3')))[1:]

        # Populate dictionary with parsed fields
        cdr = {v: None for v in columns}
        cdr.update(dict(zip(columns, rows)))

        return cdr


    @staticmethod
    def _parseHitsChunk(chunk):
        """
        Parse hits section

        Args:
          chunk: list of strings

        Returns:
          list: hit table as a list of dictionaries
        """
        # Extract column names from comments
        f = next((x for x in chunk if x.startswith('# Fields:')))
        columns = chain(['segment'], f.replace('# Fields:', '', 1).split(','))
        columns = [x.strip() for x in columns]
        # Split non-comment rows into a list of lists
        rows = [x.split('\t') for x in chunk if not x.startswith('#')]
        # Create list of dictionaries containing hits
        hits = [{k:x[i] for i, k in enumerate(columns)} for x in rows]

        return hits


    # Parse summary results
    @staticmethod
    def _parseSummarySection(summary, db, asis_calls=False):
        """
        Parse summary section

        Arguments:
          summary :  summary section dictionary return by parseBlock
          db : initial database dictionary.
          asis_calls : if True do not parse gene calls for allele names.

        Returns:
          dict : db of results.
        """
        result = {}
        # Parse V, D, and J calls
        if not asis_calls:
            v_call = parseAllele(summary['v_match'], v_allele_regex, action='list')
            d_call = parseAllele(summary['d_match'], d_allele_regex, action='list')
            j_call = parseAllele(summary['j_match'], j_allele_regex, action='list')
            result['V_CALL'] = ','.join(v_call) if v_call else None
            result['D_CALL'] = ','.join(d_call) if d_call else None
            result['J_CALL'] = ','.join(j_call) if j_call else None
        else:
            result['V_CALL'] = None if summary['v_match'] == 'N/A' else summary['v_match']
            result['D_CALL'] = None if summary['d_match'] == 'N/A' else summary['d_match']
            result['J_CALL'] = None if summary['j_match'] == 'N/A' else summary['j_match']

        # Parse quality information
        result['STOP'] = 'T' if summary['stop'] == 'Yes' else 'F'
        result['IN_FRAME'] = 'T' if summary['frame'] == 'In-frame' else 'F'
        result['FUNCTIONAL'] = 'T' if summary['productive'] == 'Yes' else 'F'

        # Reverse complement input sequence if required
        if summary['strand'] == '-':
            seq_rc = Seq(db['SEQUENCE_INPUT'], IUPAC.ambiguous_dna).reverse_complement()
            result['SEQUENCE_INPUT'] = str(seq_rc)
            result['REV_COMP'] = 'T'
        else:
            result['REV_COMP'] = 'F'

        return result

    @staticmethod
    def _parseSubregionSection(section, sequence):
        """
        Parse subregion section

        Arguments:
          section :  subregion section dictionary return by parseBlock
          sequence : input sequence

        Returns:
          dict : db of results.
        """
        # Extract junction
        junc_start = int(section['CDR3_IGBLAST_START']) - 3
        junc_end = int(section['CDR3_IGBLAST_END']) + 3
        junc_seq = sequence[(junc_start - 1):junc_end]
        junc_len = len(junc_seq)

        # Translation
        junc_tmp = junc_seq.replace('-', 'N').replace('.', 'N')
        if junc_len % 3 > 0:  junc_tmp = junc_tmp[:junc_len - junc_len % 3]
        junc_aa = str(Seq(junc_tmp).translate())

        # Build return values
        return {'JUNCTION': junc_seq,
                'JUNCTION_AA': junc_aa,
                'JUNCTION_LENGTH': junc_len,
                'JUNCTION_START': junc_start,
                'JUNCTION_END': junc_end}

    @staticmethod
    def _parseVHitPos(v_hit):
        """
        Parse V alignment positions

        Arguments:
          v_hit :  V alignment row from the hit table

        Returns:
          dict: db of D starts and lengths
        """
        result = {}
        # Germline positions
        result['V_GERM_START_VDJ'] = int(v_hit['s. start'])
        result['V_GERM_LENGTH_VDJ'] = int(v_hit['s. end']) - result['V_GERM_START_VDJ'] + 1
        # Query sequence positions
        result['V_SEQ_START'] = int(v_hit['q. start'])
        result['V_SEQ_LENGTH'] = int(v_hit['q. end']) - result['V_SEQ_START'] + 1
        result['INDELS'] = 'F' if int(v_hit['gap opens']) == 0 else 'T'

        return result

    @staticmethod
    def _parseDHitPos(d_hit, overlap):
        """
        Parse D alignment positions

        Arguments:
          d_hit :  D alignment row from the hit table
          overlap : V-D overlap length

        Returns:
          dict: db of D starts and lengths
        """
        result = {}
        # Query sequence positions
        result['D_SEQ_START'] = int(d_hit['q. start']) + overlap
        result['D_SEQ_LENGTH'] = max(int(d_hit['q. end']) - result['D_SEQ_START'] + 1, 0)
        # Germline positions
        result['D_GERM_START'] = int(d_hit['s. start']) + overlap
        result['D_GERM_LENGTH'] = max(int(d_hit['s. end']) - result['D_GERM_START'] + 1, 0)

        return result

    @staticmethod
    def _parseJHitPos(j_hit, overlap):
        """
        Parse J alignment positions

        Arguments:
          j_hit :  J alignment row from the hit table
          overlap : D-J or V-J overlap length

        Returns:
          dict: db of J starts and lengths
        """
        result = {}
        result['J_SEQ_START'] = int(j_hit['q. start']) + overlap
        result['J_SEQ_LENGTH'] = max(int(j_hit['q. end']) - result['J_SEQ_START'] + 1, 0)
        result['J_GERM_START'] = int(j_hit['s. start']) + overlap
        result['J_GERM_LENGTH'] = max(int(j_hit['s. end']) - result['J_GERM_START'] + 1, 0)

        return result

    @staticmethod
    def _removeInsertions(seq, hits, start):
        """
        Remove insertions from aligned query sequences

        Arguments:
          seq :  sequence to modify
          hits : hit table row for the sequence
          start : start position of the query sequence

        Returns:
          str : modified sequence
        """
        for m in re.finditer(r'-', hits['subject seq']):
            ins = m.start()
            seq += hits['query seq'][start:ins]
            start = ins + 1
        seq += hits['query seq'][start:]

        return seq

    @staticmethod
    def _parseVHits(hits, db):
        """
        Parse V hit sub-table

        Arguments:
          hits :  hit table as a list of dictionaries.
          db : database dictionary containing summary results.

        Returns:
          dict : db of results.
        """
        result = {}
        seq_vdj = db['SEQUENCE_VDJ']
        v_hit = next(x for x in hits if x['segment'] == 'V')

        # Alignment positions
        result.update(IgBLASTReader._parseVHitPos(v_hit))
        # Update VDJ sequence, removing insertions
        result['SEQUENCE_VDJ'] = IgBLASTReader._removeInsertions(seq_vdj, v_hit, 0)

        return result

    @staticmethod
    def _parseDHits(hits, db):
        """
        Parse D hit sub-table

        Arguments:
          hits :  hit table as a list of dictionaries.
          db : database dictionary containing summary and V results.

        Returns:
          dict : db of results.
        """
        result = {}
        seq_vdj = db['SEQUENCE_VDJ']
        d_hit = next(x for x in hits if x['segment'] == 'D')

        # TODO:  this is kinda gross.  not sure how else to fix the alignment overlap problem though.
        # Determine N-region length and amount of J overlap with V or D alignment
        overlap = 0
        if db['V_CALL']:
            np1_len = int(d_hit['q. start']) - (db['V_SEQ_START'] + db['V_SEQ_LENGTH'])
            if np1_len < 0:
                result['NP1_LENGTH'] = 0
                overlap = abs(np1_len)
            else:
                result['NP1_LENGTH'] = np1_len
                np1_start = db['V_SEQ_START'] + db['V_SEQ_LENGTH'] - 1
                np1_end = int(d_hit['q. start']) - 1
                seq_vdj += db['SEQUENCE_INPUT'][np1_start:np1_end]

        # D alignment positions
        result.update(IgBLASTReader._parseDHitPos(d_hit, overlap))
        # Update VDJ sequence, removing insertions
        result['SEQUENCE_VDJ'] = IgBLASTReader._removeInsertions(seq_vdj, d_hit, overlap)

        return result


    @staticmethod
    def _parseJHits(hits, db):
        """
        Parse J hit sub-table

        Arguments:
          hits :  hit table as a list of dictionaries.
          db : database dictionary containing summary, V and D results.

        Returns:
          dict : db of results.
        """
        result = {}
        seq_vdj = db['SEQUENCE_VDJ']
        j_hit = next(x for x in hits if x['segment'] == 'J')

        # TODO:  this is kinda gross.  not sure how else to fix the alignment overlap problem though.
        # Determine N-region length and amount of J overlap with V or D alignment
        overlap = 0
        if db['D_CALL']:
            np2_len = int(j_hit['q. start']) - (db['D_SEQ_START'] + db['D_SEQ_LENGTH'])
            if np2_len < 0:
                result['NP2_LENGTH'] = 0
                overlap = abs(np2_len)
            else:
                result['NP2_LENGTH'] = np2_len
                n2_start = db['D_SEQ_START'] + db['D_SEQ_LENGTH'] - 1
                n2_end = int(j_hit['q. start']) - 1
                seq_vdj += db['SEQUENCE_INPUT'][n2_start: n2_end]
        elif db['V_CALL']:
            np1_len = int(j_hit['q. start']) - (db['V_SEQ_START'] + db['V_SEQ_LENGTH'])
            if np1_len < 0:
                result['NP1_LENGTH'] = 0
                overlap = abs(np1_len)
            else:
                result['NP1_LENGTH'] = np1_len
                np1_start = db['V_SEQ_START'] + db['V_SEQ_LENGTH'] - 1
                np1_end = int(j_hit['q. start']) - 1
                seq_vdj += db['SEQUENCE_INPUT'][np1_start: np1_end]
        else:
            result['NP1_LENGTH'] = 0

        # J alignment positions
        result.update(IgBLASTReader._parseJHitPos(j_hit, overlap))
        # Update VDJ sequence, removing insertions
        result['SEQUENCE_VDJ'] = IgBLASTReader._removeInsertions(seq_vdj, j_hit, overlap)

        return result

    @staticmethod
    def _parseHitScores(hits, segment):
        """
        Parse alignment scores

        Arguments:
          hits :  hit table as a list of dictionaries.
          segment : segment name; one of 'V', 'D' or 'J'.

        Returns:
          dict : scores
        """
        result = {}
        s_hit = next(x for x in hits if x['segment'] == segment)

        # Score
        try:  result['%s_SCORE' % segment] = float(s_hit['bit score'])
        except (TypeError, ValueError):  result['%s_SCORE' % segment] = None
        # Identity
        try:  result['%s_IDENTITY' % segment] = float(s_hit['% identity']) / 100.0
        except (TypeError, ValueError):  result['%s_IDENTITY' % segment] = None
        # E-value
        try:  result['%s_EVALUE' % segment] = float(s_hit['evalue'])
        except (TypeError, ValueError):  result['%s_EVALUE' % segment] = None
        # BTOP
        try:  result['%s_BTOP' % segment] = s_hit['BTOP']
        except (TypeError, ValueError):  result['%s_BTOP' % segment] = None
        # CIGAR
        try:
            align = decodeBTOP(s_hit['BTOP'])
            align = padAlignment(align, int(s_hit['q. start']), int(s_hit['s. start']))
            result['%s_CIGAR' % segment] = encodeCIGAR(align)
        except (TypeError, ValueError):
            result['%s_CIGAR' % segment] = None

        return result

    def parseBlock(self, block):
        """
        Parses an IgBLAST result into separate sections

        Arguments:
          block : an iterator from itertools.groupby containing a single IgBLAST result.

        Returns:
          dict : a parsed results block;
                 with the keys 'query' (sequence identifier as a string),
                 'summary' (dictionary of the alignment summary), 
                 'subregion' (dictionary of IgBLAST CDR3 sequences), and
                 'hits' (VDJ hit table as a list of dictionaries).
                 Returns None if the block has no data that can be parsed.
        """
        # Parsing info
        #
        #   Columns for non-hit-table sections
        #     'V-(D)-J rearrangement summary': (Top V gene match, Top D gene match, Top J gene match, Chain type, stop codon, V-J frame, Productive, Strand)
        #     'V-(D)-J junction details': (V end, V-D junction, D region, D-J junction, J start)
        #     'Alignment summary': (from, to, length, matches, mismatches, gaps, percent identity)
        #     'subregion': (nucleotide sequence, translation)
        #
        #   Ignored sections
        #     'junction': '# V-(D)-J junction details'
        #     'v_alignment': '# Alignment summary'
        #
        #   Hit table fields for -outfmt "7 std qseq sseq btop"
        #     0:  segment
        #     1:  query id
        #     2:  subject id
        #     3:  % identity
        #     4:  alignment length
        #     5:  mismatches
        #     6:  gap opens
        #     7:  gaps
        #     8:  q. start
        #     9:  q. end
        #    10:  s. start
        #    11:  s. end
        #    12:  evalue
        #    13:  bit score
        #    14:  query seq
        #    15:  subject seq
        #    16:  btop
        # Map of valid block parsing keys and functions
        chunk_map = {'query': ('# Query:', self._parseQueryChunk),
                     'summary': ('# V-(D)-J rearrangement summary', self._parseSummaryChunk),
                     'subregion': ('# Sub-region sequence details', self._parseSubregionChunk),
                     'hits': ('# Hit table', self._parseHitsChunk)}

        # Parsing chunks
        results = {}
        for match, chunk in groupby(block, lambda x: x != '\n'):
            if match:
                # Strip whitespace and convert to list
                chunk = [x.strip() for x in chunk]

                # Parse non-query sections
                chunk_dict = {k: f(chunk) for k, (v, f) in chunk_map.items() if chunk[0].startswith(v)}
                results.update(chunk_dict)

        return results if results else None


    def parseSections(self, sections):
        """
        Parses an IgBLAST sections into a db dictionary

        Arguments:
            sections : dictionary of parsed sections from parseBlock.

        Returns:
          dict : db entries.
        """

        # Initialize dictionary with input sequence and id
        db = {}
        if 'query' in sections:
            query = sections['query']
            db['SEQUENCE_ID'] = query
            db['SEQUENCE_INPUT'] = str(self.seq_dict[query].seq)

        # Parse summary section
        if 'summary' in sections:
            db.update(self._parseSummarySection(sections['summary'], db, asis_calls=self.asis_calls))

        # Parse hit table
        if 'hits' in sections:
            db['SEQUENCE_VDJ'] = ''
            if db['V_CALL']:
                db.update(self._parseVHits(sections['hits'], db))
                db.update(self._parseHitScores(sections['hits'], 'V'))
            if db['D_CALL']:
                db.update(self._parseDHits(sections['hits'], db))
                db.update(self._parseHitScores(sections['hits'], 'D'))
            if db['J_CALL']:
                db.update(self._parseJHits(sections['hits'], db))
                db.update(self._parseHitScores(sections['hits'], 'J'))

        # Create IMGT-gapped sequence
        if 'V_CALL' in db and db['V_CALL']:
            db.update(gapV(db, self.repo_dict, asis_calls=self.asis_calls))

        # Add junction
        if 'subregion' in sections:
            if 'CDR3_IGBLAST_START' in sections['subregion']:
                junction = self._parseSubregionSection(sections['subregion'], db['SEQUENCE_INPUT'])
                db.update(junction)
            elif ('J_CALL' in db and db['J_CALL']) and ('SEQUENCE_IMGT' in db and db['SEQUENCE_IMGT']):
                junction = inferJunction(db, self.repo_dict, asis_calls=self.asis_calls)
                db.update(junction)

        # Add IgBLAST CDR3 sequences
        if 'subregion' in sections:
            # Sequences already parsed into dict by parseBlock
            db.update(sections['subregion'])
        else:
            # Section does not exist (ie, older version of IgBLAST or CDR3 not found)
            db.update(dict(zip(ChangeoSchema.igblast_cdr3_fields, [None, None])))

        # Add FWR and CDR regions
        db.update(getRegions(db))

        return db


    def __iter__(self):
        """
        Iterator initializer.

        Returns:
          changeo.Parsers.IgBLASTReader
        """
        return self


    def __next__(self):
        """
        Next method.

        Returns:
          changeo.Receptor.Receptor : parsed IMGT/HighV-QUEST result as an Receptor (receptor=True) or dictionary (receptor=False).
        """
        # Get next block from groups iterator
        try:
            match = False
            block = None
            while not match:
                match, block = next(self.groups)
        except StopIteration:
            raise StopIteration

        # Parse block
        sections = self.parseBlock(block)
        db = self.parseSections(sections)

        if self.receptor:
            return Receptor(db)
        else:
            return db


class IHMMuneReader:
    """
    An iterator to read and parse iHMMune-Align output files.
    """
    # iHMMuneAlign columns
    # Courtesy of Katherine Jackson
    #
    #  1: Identifier - sequence identifer from FASTA input file
    #  2: IGHV - IGHV gene match from the IGHV repertoire, if multiple genes had equally
    #            good alignments both will be listed, if indels were found this will be
    #            listed, in case of multiple IGHV all further data is reported with
    #            respect to the first listed gene
    #  3: IGHD - IGHD gene match, if no IGHD could be found or the IGHD that was found
    #            failed to meet confidence criteria this will be 'NO_DGENE_ALIGNMENT'
    #  4: IGHJ - IGHJ gene match, only a single best matching IGHJ is reported, if indels
    #            are found then 'indel' will be listed
    #  5: V-REGION - portion of input sequence that matches to the germline IGHV, were
    #                nucleotide are missing at start or end the sequence is padded back
    #                to full length with '.' (the exonuclease loss from the end of the
    #                gene will therefore be equal to the number of '.' characters at the
    #                5` end), mismatches between germline and rearranged are in uppercase,
    #                matches are in lowercase
    #  6: N1-REGION - sequence between V- and D-REGIONs
    #  7: D-REGION - portion of input sequence that matches to the germline IGHD
    #                (model doesn't currently permit indels in the IGHD), where IGHD is
    #                reported as 'NO_DGENE_ALIGNMENT' this field contains all nucleotides
    #                between the V- and J-REGIONs
    #  8: N2-REGION - sequence between D- and J-REGIONs
    #  9: J-REGION - portion of the input sequence that matches germline IGHJ, padded
    #                5` and 3` to length of germline match
    # 10: V mutation count - count of mismatches in the V-REGION
    # 11: D mutation count - count of mismatches in the D-REGION
    # 12: J mutation count - count of mismatches in the J-REGION
    # 13: count of ambigious nts - count of 'n' or 'x' nucleotides in the input sequence
    # 14: IGHJ in-frame - 'true' is IGHJ is in-frame and 'false' if IGHJ is out-of-frame,
    #                     WARNING indels and germline IGHV database sequences that are
    #                     not RF1 can cause this to report inaccurately
    # 15: IGHV start offset - offset for start of alignment between input sequence and
    #                         germline IGHV
    #                         NOTE: appears to be base 1 indexing.
    # 16: stop codons - count of stop codons in the sequence, WARNING indels and germline
    #                   IGHV database sequence that are not RF can cause this to be inaccurate
    # 17: IGHD probability - probability that N-nucleotide addition could have created the
    #                        D-REGION sequence
    # 18: HMM path score - path score from HMM
    # 19: reverse complement - 0 for no reverse complement, 1 if alignment was to reverse
    #                          complement NOTE currently this version only functions with
    #                          input in coding orientation
    # 20: mutations in common region - count of mutations in common region, which is a
    #                                  portion of the IGHV that is highly conserved,
    #                                  mutations in this region are used to set various
    #                                  probabilities in the HMM
    # 21: ambigious nts in common region - count of 'n' or 'x' nucleotides in the
    #                                      common region
    # 22: IGHV start offset  - offset for start of alignment between input sequence and
    #                          germline IGHV
    #                          NOTE: appears to be base 0 indexing.
    #                          NOTE: don't know if this differs from 15; it doesn't appear to.
    # 23: IGHV gene length - length of IGHV gene
    # 24: A score - A score probability is calculated from the common region mutations
    #               and is used for HMM calculations relating to expected mutation
    #               probability at different positions in the rearrangement
    ihmmune_fields = ['SEQUENCE_ID',
                      'V_CALL',
                      'D_CALL',
                      'J_CALL',
                      'V_SEQ',
                      'NP1_SEQ',
                      'D_SEQ',
                      'NP2_SEQ',
                      'J_SEQ',
                      'V_MUT',
                      'D_MUT',
                      'J_MUT',
                      'NX_COUNT',
                      'J_INFRAME',
                      'V_SEQ_START',
                      'STOP_COUNT',
                      'D_PROB',
                      'HMM_SCORE',
                      'RC',
                      'COMMON_MUT',
                      'COMMON_NX_COUNT',
                      'V_SEQ_START',
                      'V_SEQ_LENGTH',
                      'A_SCORE']

    # iHMMUne-Align score fields
    _score_fields = ['HMM_SCORE']

    @property
    def fields(self):
        """
        List of ordered output field names.
        """
        return self._fields


    def __init__(self, ihmmune, seq_dict, repo_dict, receptor=True):
        """
        Initializer

        Arguments:
          ihmmune : handle to an open iHMMune-Align output file.
          seq_dict : dictionary with sequence descriptions as keys mapping to the SeqRecord containing
                    the original query sequences.
          repo_dict : dictionary of IMGT gapped germline sequences.
          receptor : if True (default) iteration returns an Receptor object, otherwise it returns a dictionary

        Returns:
          changeo.Parsers.IHMMuneReader
        """
        # Arguments
        self.ihmmune = ihmmune
        self.seq_dict = seq_dict
        self.repo_dict = repo_dict
        self.receptor = receptor

        # Define field list
        self._fields = ChangeoSchema.core_fields
        self._fields.extend(ChangeoSchema.region_fields)
        self._fields.extend(ChangeoSchema.ihmm_score_fields)

        # Open reader
        self.records = csv.DictReader(self.ihmmune, fieldnames=IHMMuneReader.ihmmune_fields,
                                      delimiter=';', quotechar='"')


    @staticmethod
    def _parseFunctionality(record):
        """
        Parse functionality information

        Arguments:
          record : dictionary containing a single row from the iHMMune-Align ouptut.

        Returns:
          dict : database entries containing functionality information.
        """
        # Functional
        def _functional():
            if not record['V_CALL'] or \
                    record['V_CALL'].startswith('NA - ') or \
                    record['J_INFRAME'] != 'true' or \
                    not record['J_CALL'] or \
                    record['J_CALL'] == 'NO_JGENE_ALIGNMENT' or \
                    int(record['STOP_COUNT']) > 0:
                return 'F'
            else:
                return 'T'

        # Stop codon
        def _stop():
            return 'T' if int(record['STOP_COUNT']) > 0 else 'F'

        # J in-frame
        def _inframe():
            return 'T' if record['J_INFRAME'] == 'true' else 'F'

        # Indels
        def _indels():
            check = [x is not None and 'indels' in x \
                     for x in [record['V_CALL'], record['D_CALL'], record['J_CALL']]]
            return 'T' if any(check) else 'F'

        # Parse functionality
        result = {}
        result['FUNCTIONAL'] = _functional()
        result['IN_FRAME'] = _inframe()
        result['STOP'] = _stop()
        result['INDELS'] = _indels()

        return result

    @staticmethod
    def _parseGenes(record):
        """
        Parse gene calls

        Arguments:
          record : dictionary containing a single row from the iHMMune-Align ouptut.

        Returns:
          dict : database entries for gene calls.
        """
        result = {}
        v_call = parseAllele(record['V_CALL'], v_allele_regex, action='list')
        d_call = parseAllele(record['D_CALL'], d_allele_regex, action='list')
        j_call = parseAllele(record['J_CALL'], j_allele_regex, action='list')
        result['V_CALL'] = ','.join(v_call) if v_call else None
        result['D_CALL'] = ','.join(d_call) if d_call else None
        result['J_CALL'] = ','.join(j_call) if j_call else None

        return result


    @staticmethod
    def _parseNPHit(record):
        """
        Parse N/P region alignment information

        Arguments:
          record : dictionary containing a single row from the iHMMune-Align ouptut.

        Returns:
          dict : database entries containing N/P region lengths.
        """
        # N/P lengths
        result = {}
        result['NP1_LENGTH'] = len(record['NP1_SEQ'])
        result['NP2_LENGTH'] = len(record['NP2_SEQ'])

        return result


    @staticmethod
    def _parseVHit(record, db):
        """
        Parse V alignment information

        Arguments:
          record : dictionary containing a single row from the iHMMune-Align ouptut.
          db : database containing V and D alignment information.

        Returns:
          dict : database entries containing V call and alignment positions.
        """
        # Default return
        result = {'V_SEQ_START': None,
                  'V_SEQ_LENGTH': None,
                  'V_GERM_START': None,
                  'V_GERM_LENGTH': None}

        # Find V positions
        if db['V_CALL']:
            # Query positions
            result['V_SEQ_START'] = int(record['V_SEQ_START'])
            result['V_SEQ_LENGTH'] = len(record['V_SEQ'].strip('.'))
            # Germline positions
            db['V_GERM_START_VDJ'] = 1
            db['V_GERM_LENGTH_VDJ'] = result['V_SEQ_LENGTH']

        return result

    @staticmethod
    def _parseDHit(record, db):
        """
        Parse D alignment information

        Arguments:
          record : dictionary containing a single row from the iHMMune-Align ouptut.
          db : database containing V alignment information.


        Returns:
          dict : database entries containing D call and alignment positions.
        """
        # D start position
        def _dstart():
            nb = [db['V_SEQ_START'],
                  db['V_SEQ_LENGTH'],
                  db['NP1_LENGTH']]
            return sum(int(i) for i in nb if i)

        # Default return
        result = {'D_SEQ_START': None,
                  'D_SEQ_LENGTH': None,
                  'D_GERM_START': None,
                  'D_GERM_LENGTH': None}

        if db['D_CALL']:
            # Query positions
            result['D_SEQ_START'] = _dstart()
            result['D_SEQ_LENGTH'] = len(record['D_SEQ'].strip('.'))
            # Germline positions
            result['D_GERM_START'] = len(record['D_SEQ']) - len(record['D_SEQ'].lstrip('.'))
            result['D_GERM_LENGTH'] = result['D_SEQ_LENGTH']

        return result

    @staticmethod
    def _parseJHit(record, db):
        """
        Parse J alignment information

        Arguments:
          record : dictionary containing a single row from the iHMMune-Align ouptut.
          db : database containing V and D alignment information.

        Returns:
          dict : database entries containing J call and alignment positions.
        """
        # J start position
        def _jstart():
            # J positions
            nb = [db['V_SEQ_START'],
                  db['V_SEQ_LENGTH'],
                  db['NP1_LENGTH'],
                  db['D_SEQ_LENGTH'],
                  db['NP2_LENGTH']]
            return sum(int(i) for i in nb if i)

        # Default return
        result = {'J_SEQ_START': None,
                  'J_SEQ_LENGTH': None,
                  'J_GERM_START': None,
                  'J_GERM_LENGTH': None}

        # Find J region
        if db['J_CALL']:
            # Query positions
            result['J_SEQ_START'] = _jstart()
            result['J_SEQ_LENGTH'] = len(record['J_SEQ'].strip('.'))
            # Germline positions
            result['J_GERM_START'] = len(record['J_SEQ']) - len(record['J_SEQ'].lstrip('.'))
            result['J_GERM_LENGTH'] = result['J_SEQ_LENGTH']

        return result


    @staticmethod
    def _assembleVDJ(record, db):
        """
        Build full length V(D)J sequence

        Arguments:
          record : dictionary containing a single row from the iHMMune-Align ouptut.
          db : database containing V and D alignment information.

        Returns:
          dict : database entries containing the full length V(D)J sequence.
        """
        segments = [record['V_SEQ'].strip('.') if db['V_CALL'] else '',
                   record['NP1_SEQ'] if db['NP1_LENGTH'] else '',
                   record['D_SEQ'].strip('.') if db['D_CALL'] else '',
                   record['NP2_SEQ'] if db['NP2_LENGTH'] else '',
                   record['J_SEQ'].strip('.') if db['J_CALL'] else '']

        return {'SEQUENCE_VDJ': ''.join(segments)}


    @staticmethod
    def _parseScores(record):
        """
        Parse alignment scores

        Arguments:
          record : dictionary containing a single row from the iHMMune-Align ouptut.

        Returns:
          dict : database entries for alignment scores.
        """
        result = {}
        try:  result['HMM_SCORE'] = float(record['HMM_SCORE'])
        except (TypeError, ValueError):  result['HMM_SCORE'] = None

        return result


    def parseRecord(self, record):
        """
        Parses a single row from each IMTG file.

        Arguments:
          record : dictionary containing one row of iHMMune-Align file.

        Returns:
          dict : database entry for the row.
        """
        # Extract query ID and sequence
        query = record['SEQUENCE_ID']
        db = {'SEQUENCE_ID': query,
              'SEQUENCE_INPUT': str(self.seq_dict[query].seq)}

        # Check for valid alignment
        if not record['V_CALL'] or \
                record['V_CALL'].startswith('NA - ') or \
                record['V_CALL'].startswith('State path'):
            db['FUNCTIONAL'] = None
            db['V_CALL'] = None
            db['D_CALL'] = None
            db['J_CALL'] = None
            return db

        # Parse record
        db.update(IHMMuneReader._parseFunctionality(record))
        db.update(IHMMuneReader._parseGenes(record))
        db.update(IHMMuneReader._parseNPHit(record))
        db.update(IHMMuneReader._parseVHit(record, db))
        db.update(IHMMuneReader._parseDHit(record, db))
        db.update(IHMMuneReader._parseJHit(record, db))
        db.update(IHMMuneReader._assembleVDJ(record, db))

        # Create IMGT-gapped sequence
        if 'V_CALL' in db and db['V_CALL']:
            db.update(gapV(db, self.repo_dict))

        # Infer IMGT junction
        if ('J_CALL' in db and db['J_CALL']) and \
                ('SEQUENCE_IMGT' in db and db['SEQUENCE_IMGT']):
            db.update(inferJunction(db, self.repo_dict))

         # Overall alignment score
        db.update(IHMMuneReader._parseScores(record))

        # FWR and CDR regions
        db.update(getRegions(db))

        return db


    def __iter__(self):
        """
        Iterator initializer.

        Returns:
          changeo.Parsers.IHMMuneReader
        """
        return self


    def __next__(self):
        """
        Next method.

        Returns:
          changeo.Receptor.Receptor : parsed IMGT/HighV-QUEST result as an Receptor (receptor=True) or dictionary (receptor=False).
        """
        # Get next set of records from dictionary readers
        try:
            record = None
            while not record:
                record = next(self.records)
        except StopIteration:
            raise StopIteration

        db = self.parseRecord(record)

        if self.receptor:
            return Receptor(db)
        else:
            return db


<<<<<<< HEAD
def maskSplitCodons(receptor):
    """
    Identify junction region by IMGT definition.

    Arguments:
      receptor : Receptor object.

    Returns:
      str : modified IMGT gapped sequence.
    """

    qi = receptor.sequence_input
    si = receptor.sequence_imgt

    # adjust starting position of query sequence
    qi = qi[(receptor.v_seq_start - 1):]

    # deal with the fact that it's possible to start mid-codon
    scodons = [si[i:i + 3] for i in range(0, len(si), 3)]
    #print(len(scodons))
    for i in range(0, len(scodons)):
        if scodons[i] != '...':
            if scodons[i][0:2] == '..':
                scodons[i] = "NN"+scodons[i][2]
                qi = "NN" + qi
                spos = i
                break
            elif scodons[i][0] == '.':
                scodons[i] = "N" + scodons[i][1:3]
                qi = "N" + qi
                spos = i
                break
            else:
                spos = i
                break

    qcodons = [qi[i:i + 3] for i in range(0, len(qi), 3)]


    qpos = 0
    for i in range(spos, len(scodons)):
        if scodons[i] != '...':
            qpos += 1

    qpos = 0
    while spos < len(scodons):
        #print(scodons[spos] + "\t" + qcodons[qpos])
        if scodons[spos] == '...' and qcodons[qpos] != '...': #if IMGT gap, move forward in imgt
            spos += 1
        elif scodons[spos] == qcodons[qpos]: # if both are the same, move both forward
            spos += 1
            qpos += 1
        else: # if not the same, mask IMGT at that site and scan foward until you find a codon that matches next site
            print("checking %s at position %d" % (scodons[spos], spos))
            ospos=spos
            spos += 1
            qpos += 1
            while qpos < len(qcodons) and spos < len(scodons) and scodons[spos] != qcodons[qpos]:
                qpos += 1
            if qcodons[qpos-1] == scodons[ospos]: #if codon in previous position is equal to original codon, it was preserved
                qpos -= 1
                spos = ospos
                print("But codon was apparently preserved")
            elif spos >= len(scodons) or qcodons[qpos] != scodons[spos]:
                scodons[ospos] = "NNN"
                if spos >= len(scodons):
                    print("Masked %s at position %d, at end of subject sequence" % (scodons[ospos], ospos))
                else:
                    print("Masked %s at position %d, but couldn't find upstream match" % (scodons[ospos], ospos))
                    exit(1)
            elif qcodons[qpos] == scodons[spos]:
                print("Masked %s at position %d" % (scodons[ospos], ospos))
                scodons[ospos] = "NNN"
            else:
                print("Something weird happened")
                exit(1)

    concatenated_seq = Seq("")
    for i in scodons:
        concatenated_seq += i

    return concatenated_seq


def gapV(db, repo_dict):
=======
def gapV(db, repo_dict, asis_calls=False):
>>>>>>> 0630974f
    """
    Construction IMGT-gapped V-region sequences.

    Arguments:
      db : database dictionary of parsed IgBLAST.
      repo_dict : dictionary of IMGT-gapped reference sequences.
      asis_calls : if True do not parse V_CALL for allele names and just split by comma.

    Returns:
      dict : database entries containing IMGT-gapped query sequences and germline positions.
    """
    # Initialize return object
    imgt_dict = {'SEQUENCE_IMGT': None,
                 'V_GERM_START_IMGT': None,
                 'V_GERM_LENGTH_IMGT': None}

    # Initialize imgt gapped sequence
    seq_imgt = '.' * (int(db['V_GERM_START_VDJ']) - 1) + db['SEQUENCE_VDJ']

    # Extract first V call
    if not asis_calls:
        vgene = parseAllele(db['V_CALL'], v_allele_regex, 'first')
    else:
        vgene = db['V_CALL'].split(',')[0]

    # Find gapped germline V segment
    if vgene in repo_dict:
        vgap = repo_dict[vgene]
        # Iterate over gaps in the germline segment
        gaps = re.finditer(r'\.', vgap)
        gapcount = int(db['V_GERM_START_VDJ']) - 1
        for gap in gaps:
            i = gap.start()
            # Break if gap begins after V region
            if i >= db['V_GERM_LENGTH_VDJ'] + gapcount:
                break
            # Insert gap into IMGT sequence
            seq_imgt = seq_imgt[:i] + '.' + seq_imgt[i:]
            # Update gap counter
            gapcount += 1

        imgt_dict['SEQUENCE_IMGT'] = seq_imgt
        # Update IMGT positioning information for V
        imgt_dict['V_GERM_START_IMGT'] = 1
        imgt_dict['V_GERM_LENGTH_IMGT'] = db['V_GERM_LENGTH_VDJ'] + gapcount
    else:
        sys.stderr.write('\nWARNING: %s was not found in the germline repository. IMGT-gapped sequence cannot be determined for %s.\n' \
                         % (vgene, db['SEQUENCE_ID']))

    return imgt_dict


def inferJunction(db, repo_dict, asis_calls=False):
    """
    Identify junction region by IMGT definition.

    Arguments:
      db : database dictionary of changeo data.
      repo_dict : dictionary of IMGT-gapped reference sequences.
      asis_calls : if True do not parse V_CALL for allele names and just split by comma.

    Returns:
      dict : database entries containing junction sequence and length.
    """
    junc_dict = {'JUNCTION': None,
                 'JUNCTION_AA': None,
                 'JUNCTION_LENGTH': None}

    # Find germline J segment
    if not asis_calls:
        jgene = parseAllele(db['J_CALL'], j_allele_regex, 'first')
    else:
        jgene = db['J_CALL'].split(',')[0]
    jgerm = repo_dict.get(jgene, None)

    if jgerm is not None:
        # Look for (F|W)GXG amino acid motif in germline nucleotide sequence
        motif = re.search(r'T(TT|TC|GG)GG[ACGT]{4}GG[AGCT]', jgerm)

        # Define junction end position
        seq_len = len(db['SEQUENCE_IMGT'])
        if motif:
            j_start = seq_len - db['J_GERM_LENGTH']
            motif_pos = max(motif.start() - db['J_GERM_START'] + 1, -1)
            junc_end = j_start + motif_pos + 3
        else:
            junc_end = seq_len

        # Extract junction
        junc_dict['JUNCTION'] = db['SEQUENCE_IMGT'][309:junc_end]
        junc_len = len(junc_dict['JUNCTION'])
        junc_dict['JUNCTION_LENGTH'] = junc_len

        # Translation
        junc_tmp = junc_dict['JUNCTION'].replace('-', 'N').replace('.', 'N')
        if junc_len % 3 > 0:  junc_tmp = junc_tmp[:junc_len - junc_len % 3]
        junc_dict['JUNCTION_AA'] = str(Seq(junc_tmp).translate())

    return junc_dict


def getRegions(db):
    """
    Identify FWR and CDR regions by IMGT definition.

    Arguments:
      db : database dictionary of parsed alignment output.

    Returns:
      dict : database entries containing FWR and CDR sequences.
    """
    region_dict = {'FWR1_IMGT': None,
                   'FWR2_IMGT': None,
                   'FWR3_IMGT': None,
                   'FWR4_IMGT': None,
                   'CDR1_IMGT': None,
                   'CDR2_IMGT': None,
                   'CDR3_IMGT': None}
    try:
        seq_len = len(db['SEQUENCE_IMGT'])
        region_dict['FWR1_IMGT'] = db['SEQUENCE_IMGT'][0:min(78, seq_len)]
    except (KeyError, IndexError, TypeError):
        return region_dict

    try: region_dict['CDR1_IMGT'] = db['SEQUENCE_IMGT'][78:min(114, seq_len)]
    except (IndexError): return region_dict

    try: region_dict['FWR2_IMGT'] = db['SEQUENCE_IMGT'][114:min(165, seq_len)]
    except (IndexError): return region_dict

    try: region_dict['CDR2_IMGT'] = db['SEQUENCE_IMGT'][165:min(195, seq_len)]
    except (IndexError): return region_dict

    try: region_dict['FWR3_IMGT'] = db['SEQUENCE_IMGT'][195:min(312, seq_len)]
    except (IndexError): return region_dict

    try:
        # CDR3
        cdr3_end = 306 + db['JUNCTION_LENGTH']
        region_dict['CDR3_IMGT'] = db['SEQUENCE_IMGT'][312:cdr3_end]
        # FWR4
        region_dict['FWR4_IMGT'] = db['SEQUENCE_IMGT'][cdr3_end:]
    except (KeyError, IndexError, TypeError):
        return region_dict

    return region_dict


def getIDforIMGT(seq_file):
    """
    Create a sequence ID translation using IMGT truncation.

    Arguments:
      seq_file : a fasta file of sequences input to IMGT.

    Returns:
      dict : a dictionary of with the IMGT truncated ID as the key and the full sequence description as the value.
    """

    # Create a seq_dict ID translation using IDs truncate up to space or 50 chars
    ids = {}
    for rec in readSeqFile(seq_file):
        if len(rec.description) <= 50:
            id_key = rec.description
        else:
            id_key = re.sub('\||\s|!|&|\*|<|>|\?', '_', rec.description[:50])
        ids.update({id_key: rec.description})

    return ids


def decodeBTOP(btop):
    """
    Parse a BTOP string into a list of tuples in CIGAR annotation.

    Arguments:
      btop : BTOP string.

    Returns:
      list : tuples of (operation, length) for each operation in the BTOP string using CIGAR annotation.
    """
    # Determine chunk type and length
    def _recode(m):
        if m.isdigit():  return ('=', int(m))
        elif m[0] == '-':  return ('I', len(m) // 2)
        elif m[1] == '-':  return ('D', len(m) // 2)
        else:  return ('X', len(m) // 2)

    # Split BTOP string into sections
    btop_split = re.sub(r'(\d+|[-A-Z]{2})', r'\1;', btop)
    # Parse each chunk of encoding
    matches = re.finditer(r'(\d+)|([A-Z]{2};)+|(-[A-Z];)+|([A-Z]-;)+', btop_split)

    return [_recode(m.group().replace(';', '')) for m in matches]


def decodeCIGAR(cigar):
    """
    Parse a CIGAR string into a list of tuples.

    Arguments:
      cigar : CIGAR string.

    Returns:
      list : tuples of (operation, length) for each operation in the CIGAR string.
    """
    matches = re.findall(r'(\d+)([A-Z])', cigar)

    return [(m[1], int(m[0])) for m in matches]


def encodeCIGAR(alignment):
    """
    Encodes a list of tuple with alignment information into a CIGAR string.

    Arguments:
      tuple : tuples of (type, length) for each alignment operation.

    Returns:
      str : CIGAR string.
    """
    return ''.join(['%i%s' % (x, s) for s, x in alignment])


def padAlignment(alignment, q_start, r_start):
    """
    Pads the start of an alignment based on query and reference positions.

    Arguments:
      alignment : tuples of (operation, length) for each alignment operation.
      q_start : query (input) start position
      r_start : reference (subject) start position

    Returns:
      list : updated list of tuples of (operation, length) for the alignment.
    """
    # Copy list to avoid weirdness
    result = alignment[:]

    # Add reference padding if present
    if result [0][0] == 'N':
        result[0] = ('N', result[0][1] + r_start)
    elif r_start > 0:
        result.insert(0, ('N', r_start))

    # Add query deletions if present
    if result[0][0] == 'S':
        result[0] = ('S', result[0][1] + q_start)
    elif result [0][0] == 'N' and result[1][0] == 'S':
        result[1] = ('S', result[1][1] + q_start)
    elif result[0][0] == 'N' and q_start > 0:
        result.insert(1, ('S', q_start))
    elif q_start > 0:
        result.insert(0, ('S', q_start))

    return result


def alignmentPositions(alignment):
    """
    Extracts start position and length from an alignment

    Arguments:
      alignment : tuples of (operation, length) for each alignment operation.

    Returns:
      dict : query (q) and reference (r) start and length information with keys
             {q_start, q_length, r_start, r_length}.
    """
    # Return object
    result = {'q_start': 0,
              'q_length': 0,
              'r_start': 0,
              'r_length': 0}

    # Reference start
    if alignment[0][0] == 'N':
        result['r_start'] = alignment[0][1]

    # Query start
    if alignment[0][0] == 'S':
        result['q_start'] = alignment[0][1]
    elif alignment[0][0] == 'N' and alignment[1][0] == 'S':
        result['q_start'] = alignment[1][1]

    # Reference length
    for x, i in alignment:
        if x in ('M', '=', 'X'):
            result['r_length'] += i
            result['q_length'] += i
        elif x == 'D':
            result['r_length'] += i
        elif x == 'I':
            result['q_length'] += i

    return result<|MERGE_RESOLUTION|>--- conflicted
+++ resolved
@@ -1634,7 +1634,7 @@
 
         return result
 
-    @staticmethod
+
     def _parseDHit(record, db):
         """
         Parse D alignment information
@@ -1669,6 +1669,7 @@
             result['D_GERM_LENGTH'] = result['D_SEQ_LENGTH']
 
         return result
+
 
     @staticmethod
     def _parseJHit(record, db):
@@ -1834,95 +1835,7 @@
             return db
 
 
-<<<<<<< HEAD
-def maskSplitCodons(receptor):
-    """
-    Identify junction region by IMGT definition.
-
-    Arguments:
-      receptor : Receptor object.
-
-    Returns:
-      str : modified IMGT gapped sequence.
-    """
-
-    qi = receptor.sequence_input
-    si = receptor.sequence_imgt
-
-    # adjust starting position of query sequence
-    qi = qi[(receptor.v_seq_start - 1):]
-
-    # deal with the fact that it's possible to start mid-codon
-    scodons = [si[i:i + 3] for i in range(0, len(si), 3)]
-    #print(len(scodons))
-    for i in range(0, len(scodons)):
-        if scodons[i] != '...':
-            if scodons[i][0:2] == '..':
-                scodons[i] = "NN"+scodons[i][2]
-                qi = "NN" + qi
-                spos = i
-                break
-            elif scodons[i][0] == '.':
-                scodons[i] = "N" + scodons[i][1:3]
-                qi = "N" + qi
-                spos = i
-                break
-            else:
-                spos = i
-                break
-
-    qcodons = [qi[i:i + 3] for i in range(0, len(qi), 3)]
-
-
-    qpos = 0
-    for i in range(spos, len(scodons)):
-        if scodons[i] != '...':
-            qpos += 1
-
-    qpos = 0
-    while spos < len(scodons):
-        #print(scodons[spos] + "\t" + qcodons[qpos])
-        if scodons[spos] == '...' and qcodons[qpos] != '...': #if IMGT gap, move forward in imgt
-            spos += 1
-        elif scodons[spos] == qcodons[qpos]: # if both are the same, move both forward
-            spos += 1
-            qpos += 1
-        else: # if not the same, mask IMGT at that site and scan foward until you find a codon that matches next site
-            print("checking %s at position %d" % (scodons[spos], spos))
-            ospos=spos
-            spos += 1
-            qpos += 1
-            while qpos < len(qcodons) and spos < len(scodons) and scodons[spos] != qcodons[qpos]:
-                qpos += 1
-            if qcodons[qpos-1] == scodons[ospos]: #if codon in previous position is equal to original codon, it was preserved
-                qpos -= 1
-                spos = ospos
-                print("But codon was apparently preserved")
-            elif spos >= len(scodons) or qcodons[qpos] != scodons[spos]:
-                scodons[ospos] = "NNN"
-                if spos >= len(scodons):
-                    print("Masked %s at position %d, at end of subject sequence" % (scodons[ospos], ospos))
-                else:
-                    print("Masked %s at position %d, but couldn't find upstream match" % (scodons[ospos], ospos))
-                    exit(1)
-            elif qcodons[qpos] == scodons[spos]:
-                print("Masked %s at position %d" % (scodons[ospos], ospos))
-                scodons[ospos] = "NNN"
-            else:
-                print("Something weird happened")
-                exit(1)
-
-    concatenated_seq = Seq("")
-    for i in scodons:
-        concatenated_seq += i
-
-    return concatenated_seq
-
-
-def gapV(db, repo_dict):
-=======
 def gapV(db, repo_dict, asis_calls=False):
->>>>>>> 0630974f
     """
     Construction IMGT-gapped V-region sequences.
 
